--- conflicted
+++ resolved
@@ -1,6 +1,7 @@
 import dash_core_components as dcc
 import dash_html_components as html
 import dash_table as dt
+import pandas as pd
 
 from openomics_web.utils.str_utils import longest_common_prefix
 
@@ -30,7 +31,6 @@
     ])
 
 
-<<<<<<< HEAD
 def ExpressionDataTable(df):
     return html.Div(
         className="row",
@@ -51,9 +51,11 @@
                     sort_by=[],
 
                     style_as_list_view=True,
-                    style_cell={'textAlign': 'left',
-                                # "maxWidth": '100px',
-                                },
+                    style_cell={
+                        'overflow': 'hidden',
+                        'textOverflow': 'clip',
+                        'whiteSpace': 'normal'
+                    },
                     style_data={'width': '30px'},
                     style_data_conditional=[
                         {'if': {'row_index': 'odd'},
@@ -66,6 +68,10 @@
                                  'marginBottom': '10px',
                                  'overflowX': 'scroll'
                                  },
+                    style_header={
+                        'backgroundColor': 'white',
+                        'fontWeight': 'bold'
+                    },
 
                     row_selectable="multi",
                     selected_rows=[],
@@ -80,46 +86,6 @@
                 className="five columns"
             )
         ]
-=======
-def ExpressionDataTable(df: pd.DataFrame):
-    df.index.rename("id", inplace=True)
-    print("df.reset_index()", df.reset_index().columns)
-    return dt.DataTable(
-        id='expression-datatable',
-        columns=[{'name': i, 'id': i, 'deletable': True} for i in df.columns],
-        data=df.reset_index().to_dict('records'),
-        style_cell={
-            'overflow': 'hidden',
-            'textOverflow': 'clip',
-            'whiteSpace': 'normal'
-        },
-        style_data={'width': '30px'},
-        style_data_conditional=[
-            {'if': {'row_index': 'odd'},
-             'backgroundColor': 'rgb(248, 248, 248)'
-             },
-        ],
-        style_table={
-            "maxHeight": '800px',
-            'width': '800px',
-            'marginTop': '5px',
-            'marginBottom': '10px',
-            'overflowX': 'scroll'
-        },
-        style_header={
-            'backgroundColor': 'white',
-            'fontWeight': 'bold'
-        },
-        virtualization=True,
-        filter_action="native",
-        sort_action="native",
-        sort_mode="multi",
-        row_selectable="multi",
-        selected_rows=[],
-        page_action="native",
-        page_current=0,
-        page_size=10,
->>>>>>> 4fcd4565
     )
 
 
