from openomics.database import MiRTarBase, STRING, LncRNA2Target
from .test_multiomics import *


@pytest.fixture
def generate_LncRNA2Target():
    return LncRNA2Target(version="low_throughput")


def test_import_LncRNA2Target(generate_LncRNA2Target):
    """
    Args:
        generate_LncRNA2Target:
    """
    assert generate_LncRNA2Target.data_path is not None


@pytest.fixture
def generate_MiRTarBase():
<<<<<<< HEAD
    return MiRTarBase(path="ftp://mirbase.org/pub/mirbase/CURRENT/",
                      strip_mirna_name=True,
                      filters={"Species (Target Gene)": "Homo sapiens"})
=======
    return MiRTarBase(
        path="/data/datasets/Bioinformatics_ExternalData/miRTarBase/",
        strip_mirna_name=True,
        filters={"Species (Target Gene)": "Homo sapiens"})
>>>>>>> 4c9aaf86


# Test disabled since obtaining MiRTarBase via ftp is unreachable
# def test_import_MiRTarBase(generate_MiRTarBase):
#     """
#     Args:
#         generate_MiRTarBase:
#     """
#     assert generate_MiRTarBase.data_path is not None


@pytest.fixture
def generate_STRING():
    return STRING(edge_attr=["score"])


def test_import_STRING(generate_STRING):
    """
    Args:
        generate_STRING:
    """
    assert generate_STRING.data_path is not None


def test_annotate_STRING(generate_TCGA_LUAD, generate_STRING):
    """
    Args:
        generate_TCGA_LUAD:
        generate_STRING:
    """
    generate_TCGA_LUAD.Protein.annotate_sequences(generate_STRING,
                                                  index="protein_name")
    assert not generate_TCGA_LUAD.Protein.annotations["sequence"].empty<|MERGE_RESOLUTION|>--- conflicted
+++ resolved
@@ -17,16 +17,10 @@
 
 @pytest.fixture
 def generate_MiRTarBase():
-<<<<<<< HEAD
-    return MiRTarBase(path="ftp://mirbase.org/pub/mirbase/CURRENT/",
-                      strip_mirna_name=True,
-                      filters={"Species (Target Gene)": "Homo sapiens"})
-=======
     return MiRTarBase(
         path="/data/datasets/Bioinformatics_ExternalData/miRTarBase/",
         strip_mirna_name=True,
         filters={"Species (Target Gene)": "Homo sapiens"})
->>>>>>> 4c9aaf86
 
 
 # Test disabled since obtaining MiRTarBase via ftp is unreachable
