--- conflicted
+++ resolved
@@ -1,9 +1,5 @@
-<<<<<<< HEAD
-from openomics.database.disease import DisGeNet, HMDD, LncRNADisease, MalaCards
-=======
 from openomics.database.disease import DisGeNet, LncRNADisease, HMDD, MalaCards
 
->>>>>>> ae4d5bf6
 from .test_multiomics import *
 
 
