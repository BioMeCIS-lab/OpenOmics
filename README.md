--- conflicted
+++ resolved
@@ -6,24 +6,9 @@
 [![codecov](https://codecov.io/gh/JonnyTran/OpenOmics/branch/master/graph/badge.svg)](https://codecov.io/gh/JonnyTran/OpenOmics)
 [![Updates](https://pyup.io/repos/github/JonnyTran/OpenOmics/shield.svg)](https://pyup.io/repos/github/JonnyTran/OpenOmics/)
 
-<<<<<<< HEAD
-OpenOmics is a Python library to assist integration of multiomics bioinformatics data. By providing an API of data manipulation tools as well as a web interface, OpenOmics facilitates the common coding tasks when preparing data for bioinformatics analysis.
-It features support for:
-- Genomics, Transcriptomics, Proteomics, and Clinical data.
-- Integration with popular annotation, interaction, disease-association databases.
-
-OpenOmics provide an efficient data pipeline bridges the powerful data manipulation library Pandas and distributed processing Dask to a web dashboard interface framework Dash. With an intuitive web interface and easy-than-ever API, OpenOmics addresses the following use cases:
-
-- OpenOmics provides a standard pipeline for dataset indexing, table joining and querying, which are transparent to users.
-- OpenOmics provides efficient support for multiple data types, that supports both interactions and sequence data, and allows users to export to NetworkX graphs or machine learning pipelines.
-- OpenOmics has an easy-to-use API that works seamlessly with the Dash web interface.
-
-
-=======
 This Python package provide a series of tool to integrate and query the genomics, transcriptomics, proteomics, and clinical TCGA data.
 By providing a series of data manipulation tools, open-omics facilitates the common coding tasks when preparing data for bioinformatics analysis.
 
->>>>>>> 14d51790
 ## Installation via pip:
 
     pip install openomics
@@ -72,11 +57,7 @@
 
 
 ```python
-<<<<<<< HEAD
-from openomics.multiomics import MultiOmics
-=======
-from openomics import MultiOmicsData
->>>>>>> 14d51790
+from openomics import MultiOmics
 ```
 
 ## Import TCGA LUAD data downloaded from TCGA-Assembler
@@ -90,7 +71,7 @@
 
 ```python
 # Load all modalities: Gene Expression, MicroRNA expression lncRNA expression, Copy Number Variation, Somatic Mutation, DNA Methylation, and Protein Expression data
-luad_data = MultiOmicsData(cancer_type="LUAD", folder_path=folder_path,
+luad_data = MultiOmics(cancer_type="LUAD", folder_path=folder_path,
                            modalities=["GE", "MIR", "LNC", "CNV", "SNP", "PRO"])
 
 ```
@@ -355,7 +336,8 @@
 
 ```python
 # This function selects only patients with patholotic stages "Stage I" and "Stage II"
-X_multiomics, y = luad_data.load_dataframe(,
+X_multiomics, y = luad_data.load_dataframe(modalities=["GE", "MIR", "LNC"], target=['pathologic_stage'],
+                                     pathologic_stages=['Stage I', 'Stage II'])
 print(X_multiomics['GE'].shape, X_multiomics['MIR'].shape, X_multiomics['LNC'].shape, y.shape)
 ```
 
